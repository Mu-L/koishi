--- conflicted
+++ resolved
@@ -112,16 +112,7 @@
 }
 
 export function makeArray<T>(source: T | T[]) {
-<<<<<<< HEAD
-  return Array.isArray(source)
-    ? source
-    : source === null || source === undefined
-      ? []
-=======
-  return Array.isArray(source) ? source
-    : isNullable(source) ? []
->>>>>>> 874ff705
-      : [source]
+  return Array.isArray(source) ? source : isNullable(source) ? [] : [source]
 }
 
 export function renameProperty<O extends object, K extends keyof O, T extends string>(config: O, key: K, oldKey: T) {
