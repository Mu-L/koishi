{
  "name": "koishi-plugin-status",
  "description": "Show Status of Koishi",
  "version": "3.0.0",
  "main": "dist/index.js",
  "typings": "dist/index.d.ts",
  "files": [
    "dist"
  ],
  "author": "Shigma <1700011071@pku.edu.cn>",
  "license": "MIT",
  "repository": {
    "type": "git",
    "url": "git+https://github.com/koishijs/koishi.git"
  },
  "bugs": {
    "url": "https://github.com/koishijs/koishi/issues"
  },
  "homepage": "https://github.com/koishijs/plugins/plugin-status#readme",
  "keywords": [
    "bot",
    "qqbot",
    "cqhttp",
    "coolq",
    "chatbot",
    "koishi",
    "plugin",
    "status"
  ],
  "peerDependencies": {
<<<<<<< HEAD
    "koishi-core": "^3.0.1"
=======
    "koishi-core": "^3.1.0",
    "koishi-utils": "^4.0.1"
>>>>>>> 65bed969
  },
  "devDependencies": {
    "koishi-plugin-mongo": "^2.0.0-beta.8",
    "koishi-plugin-mysql": "^3.0.0-beta.16",
    "koishi-test-utils": "^6.0.0-beta.10"
  },
  "dependencies": {
    "@types/ws": "^7.4.0",
    "@vitejs/plugin-vue": "^1.1.5",
    "@vue/compiler-sfc": "^3.0.7",
    "element-plus": "^1.0.2-beta.33",
    "sass": "^1.32.8",
    "systeminformation": "^5.6.1",
    "vite": "^2.0.5",
    "vue": "^3.0.7",
    "ws": "^7.4.3"
  }
}<|MERGE_RESOLUTION|>--- conflicted
+++ resolved
@@ -28,12 +28,7 @@
     "status"
   ],
   "peerDependencies": {
-<<<<<<< HEAD
-    "koishi-core": "^3.0.1"
-=======
     "koishi-core": "^3.1.0",
-    "koishi-utils": "^4.0.1"
->>>>>>> 65bed969
   },
   "devDependencies": {
     "koishi-plugin-mongo": "^2.0.0-beta.8",
