--- conflicted
+++ resolved
@@ -37,13 +37,8 @@
   ],
   "peerDependencies": {
     "koishi-core": "^2.4.2",
-<<<<<<< HEAD
-    "koishi-plugin-eval": "^2.0.3",
-    "koishi-utils": "^3.2.0"
-=======
     "koishi-plugin-eval": "^2.0.4",
     "koishi-utils": "^3.2.1"
->>>>>>> 416acf09
   },
   "dependencies": {
     "js-yaml": "^3.14.0",
