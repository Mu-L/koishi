--- conflicted
+++ resolved
@@ -22,10 +22,6 @@
   "homepage": "https://github.com/koishijs/koishi#readme",
   "peerDependencies": {
     "koishi-core": "^2.4.2",
-<<<<<<< HEAD
-    "koishi-utils": "^3.2.0"
-=======
     "koishi-utils": "^3.2.1"
->>>>>>> 416acf09
   }
 }